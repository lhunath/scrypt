// Copyright (C) 2011 - Will Glozer.  All rights reserved.

package com.lambdaworks.jni;

import com.google.common.base.Splitter;
import com.google.common.io.ByteStreams;
import org.slf4j.Logger;
import org.slf4j.LoggerFactory;

import java.io.File;
import java.io.FileOutputStream;
import java.io.IOException;
import java.io.InputStream;
import java.security.CodeSource;
import java.util.ArrayList;
import java.util.List;
import java.util.jar.JarEntry;
import java.util.jar.JarFile;

/**
 * A native library loader that will extract and load a shared library contained in a jar.
 * This loader will attempt to detect the {@link Platform platform} (CPU architecture and OS)
 * it is running on and load the appropriate shared library.
 *
 * Given a library path and name this loader looks for a native library with path
 * [libraryPath]/[arch]/[os]/lib[name].[ext]
 *
 * @author Will Glozer
 */
public class JarLibraryLoader implements LibraryLoader {

    private final static Logger LOGGER = LoggerFactory.getLogger(JarLibraryLoader.class);

    private static final String NESTED_DELIMITER = "!";
    private static final Splitter SPLITTER = Splitter.on(NESTED_DELIMITER);
    private static final int NESTED_JAR_INDEX = 1;

    private final CodeSource codeSource;
    private final String libraryPath;

    /**
     * Initialize a new instance that looks for shared libraries located in the same jar
     * as this class and with a path starting with {@code lib}.
     */
    public JarLibraryLoader() {
        this(JarLibraryLoader.class.getProtectionDomain().getCodeSource(), "lib");
    }

    /**
     * Initialize a new instance that looks for shared libraries located in the specified
     * directory of the supplied code source.
     *
     * @param codeSource    Code source containing shared libraries.
     * @param libraryPath   Path prefix of shared libraries.
     */
    public JarLibraryLoader(CodeSource codeSource, String libraryPath) {
        this.codeSource  = codeSource;
        this.libraryPath = libraryPath;
    }

    /**
     * Load a shared library, and optionally verify the jar signatures.
     *
     * @param name      Name of the library to load.
     * @param verify    Verify the jar file if signed.
     *
     * @return true if the library was successfully loaded.
     */
    public boolean load(String name, boolean verify) {

        File temporary = null;

        try {
<<<<<<< HEAD
            Platform platform = Platform.detect();
            JarFile jar = new JarFile(new File(codeSource.getLocation().toURI()), verify);
            try {
                for (String path : libCandidates(platform, name)) {
                    JarEntry entry = jar.getJarEntry(path);
                    if (entry == null) continue;

                    String ext = path.contains(".")
                    		? path.substring(path.lastIndexOf("."))
                    		: "lib";

                    File lib = extract(name, ext, jar.getInputStream(entry));
                    System.load(lib.getAbsolutePath());
                    lib.delete();

                    loaded = true;
                    break;
                }
            } finally {
                jar.close();
=======

            String location = codeSource.getLocation().getPath();

            if(location.contains(NESTED_DELIMITER)) {

                temporary = File.createTempFile("scrypt-temporary", ".jar");

                // Nested Jar File.

                List<String> strings = SPLITTER.splitToList(location);

                LOGGER.debug("Extracting nested jar file to {}.", temporary.getPath());

                ByteStreams.copy(getClass().getResourceAsStream(strings.get(NESTED_JAR_INDEX)),
                        new FileOutputStream(temporary));
                JarFile jar = new JarFile(temporary, verify);

                return loadLibrary(name, jar);

>>>>>>> a7c9b30d
            }

            return loadLibrary(name, new JarFile(codeSource.getLocation().getPath(), verify));

        } catch (Throwable e) {

            LOGGER.error("Error loading native library.", e);

            return false;

        } finally {

            if(temporary != null) {

                // Clean up the temporarily extracted copy of the jar file.

                boolean deleted = temporary.delete();

                if(!deleted) {
                    LOGGER.warn("Failed to delete temporary jar file {}.", temporary.getPath());
                }

            }

        }
    }

    private boolean loadLibrary(String name, JarFile jar) throws Exception {
        try {
            Platform platform = Platform.detect();
            for (String path : libCandidates(platform, name)) {
                JarEntry entry = jar.getJarEntry(path);
                if (entry == null) {
                    continue;
                }
                File lib = extract(name, jar.getInputStream(entry));
                System.load(lib.getAbsolutePath());
                boolean deleted = lib.delete();
                if(!deleted) {
                    LOGGER.warn("Failed to delete temporary library file {}.", lib.getPath());
                }
                return true;
            }
        } finally {
            jar.close();
        }
        return false;
    }

    /**
     * Extract a jar entry to a temp file.
     *
     * @param name  Name prefix for temp file.
     * @param is    Jar entry input stream.
     *
     * @return A temporary file.
     *
     * @throws IOException when an IO error occurs.
     */
    private static File extract(String name, String ext, InputStream is) throws IOException {
        byte[] buf = new byte[4096];
        int len;

        File lib = File.createTempFile(name, ext);
        FileOutputStream os = new FileOutputStream(lib);

        try {
            while ((len = is.read(buf)) > 0) {
                os.write(buf, 0, len);
            }
        } catch (IOException e) {
            lib.delete();
            throw e;
        } finally {
            os.close();
            is.close();
        }

        return lib;
    }

    /**
     * Generate a list of candidate libraries for the supplied library name and suitable
     * for the current platform.
     *
     * @param platform  Current platform.
     * @param name      Library name.
     *
     * @return List of potential library names.
     */
    private List<String> libCandidates(Platform platform, String name) {
        List<String> candidates = new ArrayList<String>();
        StringBuilder sb = new StringBuilder();

        sb.append(libraryPath).append("/");
        sb.append(platform.arch).append("/");
        sb.append(platform.os).append("/");
        sb.append("lib").append(name);

        switch (platform.os) {
            case darwin:
                candidates.add(sb + ".dylib");
                candidates.add(sb + ".jnilib");
                break;
            case linux:
            case freebsd:
                candidates.add(sb + ".so");
                break;
            case windows:
            	candidates.add(sb + ".dll");
            	break;
        }

        return candidates;
    }
}<|MERGE_RESOLUTION|>--- conflicted
+++ resolved
@@ -71,28 +71,6 @@
         File temporary = null;
 
         try {
-<<<<<<< HEAD
-            Platform platform = Platform.detect();
-            JarFile jar = new JarFile(new File(codeSource.getLocation().toURI()), verify);
-            try {
-                for (String path : libCandidates(platform, name)) {
-                    JarEntry entry = jar.getJarEntry(path);
-                    if (entry == null) continue;
-
-                    String ext = path.contains(".")
-                    		? path.substring(path.lastIndexOf("."))
-                    		: "lib";
-
-                    File lib = extract(name, ext, jar.getInputStream(entry));
-                    System.load(lib.getAbsolutePath());
-                    lib.delete();
-
-                    loaded = true;
-                    break;
-                }
-            } finally {
-                jar.close();
-=======
 
             String location = codeSource.getLocation().getPath();
 
@@ -112,10 +90,9 @@
 
                 return loadLibrary(name, jar);
 
->>>>>>> a7c9b30d
-            }
-
-            return loadLibrary(name, new JarFile(codeSource.getLocation().getPath(), verify));
+            }
+
+            return loadLibrary(name, new JarFile(new File(codeSource.getLocation().toURI()), verify));
 
         } catch (Throwable e) {
 
@@ -148,7 +125,11 @@
                 if (entry == null) {
                     continue;
                 }
-                File lib = extract(name, jar.getInputStream(entry));
+                String ext = path.contains(".")
+                            ? path.substring(path.lastIndexOf("."))
+                            : "lib";
+
+                File lib = extract(name, ext, jar.getInputStream(entry));
                 System.load(lib.getAbsolutePath());
                 boolean deleted = lib.delete();
                 if(!deleted) {
